--- conflicted
+++ resolved
@@ -3,9 +3,5 @@
   "packages": [
     "packages/*"
   ],
-<<<<<<< HEAD
-  "version": "44.11.0"
-=======
   "version": "44.15.0"
->>>>>>> cacbb715
 }
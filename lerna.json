{
<<<<<<< HEAD
  "npmClient": "yarn",
  "packages": ["docs", "packages/*"],
  "useWorkspaces": true,
  "version": "46.4.0"
=======
  "packages": [
    "docs",
    "packages/*"
  ],
  "version": "46.5.0"
>>>>>>> 536c98bf
}<|MERGE_RESOLUTION|>--- conflicted
+++ resolved
@@ -1,14 +1,6 @@
 {
-<<<<<<< HEAD
   "npmClient": "yarn",
   "packages": ["docs", "packages/*"],
   "useWorkspaces": true,
-  "version": "46.4.0"
-=======
-  "packages": [
-    "docs",
-    "packages/*"
-  ],
   "version": "46.5.0"
->>>>>>> 536c98bf
 }
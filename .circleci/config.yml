#
# CircleCI configuration for salesforcedx-vscode
#
# The following environment variables are required in the 'vscode-test' context
# when running tests for Windows:
#     SFDX_CI_DEVHUB_CLIENTID  -- connected app client ID for the dev hub
#     SFDX_CI_DEVHUB_JWT_KEY   -- private key for the connected app (base64 encoded)
#     SFDX_CI_DEVHUB_USERNAME  -- username of an authorized user of the dev hub
#
version: 2.1

orbs:
  win: circleci/windows@2.4.0
<<<<<<< HEAD
  # sfchangecase: salesforce/change-case-management@3
=======
  release-management: salesforce/npm-release-management@4
>>>>>>> 19ba6b4d
  slack: circleci/slack@3.4.2

parameters:
  # Configurable Versions
  cli-version:
    type: string
    default: '7.45.1'
  lerna-version:
    type: string
    default: '3.13.1'
  node-version:
    type: string
    default: '12.4.0'
  # Constants
  cache-version:
    type: string
    default: 'dependency-cache-v4-'
  domain-retry:
    description: 'SFDX Domain Retry Wait in Seconds'
    type: integer
    default: 300
  fingerprint:
    type: string
    default: '3b:68:69:7d:19:a4:50:69:ad:b8:db:57:f9:9c:f0:3f'
  # Workflow Triggers
  create-release:
    type: boolean
    default: false
  publish:
    type: boolean
    default: false
  publish-type:
    type: string
    default: minor
  pre-publish:
    type: boolean
    default: false

commands:
  build-artifacts:
    description: 'Building and archiving extension artifacts.'
    steps:
      - checkout
      - restore_dependency_cache
      - install
      - compile
      - package-extensions
      - stage-and-store-artifacts
      - save_dependency_cache

  build-win:
    description: 'Build for Windows.'
    steps:
      - run: git config --global core.autocrlf false
      - checkout
      - restore_dependency_cache:
          base-cache-path: << pipeline.parameters.cache-version >>-win
      - run:
          name: 'Install node'
          shell: bash.exe
          command: |
            nvm install $NODE_VERSION
            nvm use $NODE_VERSION
            nvm install-latest-npm
      - run:
          name: 'Install dependent modules'
          shell: bash.exe
          command: |
            npm config set scripts-prepend-node-path true
            npm install
            npm install -g sfdx-cli@<< pipeline.parameters.cli-version >>
            npm install -g junit-merge
      - run:
          name: 'Compile'
          shell: bash.exe
          command: npm run compile
      - save_dependency_cache:
          base-cache-path: << pipeline.parameters.cache-version >>-win
      - run:
          name: 'Run lint'
          shell: bash.exe
          command: |
            npm run lint

  compile:
    parameters:
      compile-mode:
        type: string
        default: production
    steps:
      - run:
          name: 'Compile in << parameters.compile-mode >> mode'
          environment:
            - NODE_ENV: << parameters.compile-mode >>
          command: |
            npm run compile

  gh-config:
    parameters:
      cache_timeout:
        description: 'Cache timeout in seconds'
        type: integer
        default: 120
      gh_email:
        description: 'GitHub email'
        type: string
        default: $GH_EMAIL
      gh_username:
        description: 'GitHub username'
        type: string
        default: 'Release Bot'
    steps:
      - run:
          name: 'Configuring GitHub'
          command: |
            git config credential.helper 'cache --timeout=<< parameters.cache_timeout >>'
            git config user.email "<< parameters.gh_email >>"
            git config user.name "<< parameters.gh_username >>"
            git config --global pull.rebase true

  install:
    description: 'Installing dependencies'
    steps:
      - run: npm install
      - run: npm --version
      - run: node --version

  merge-validation:
    description: 'Verify the release branch is not older than main'
    parameters:
      package-json-path:
        type: string
        default: './packages/salesforcedx-vscode/package.json'
    steps:
      - run:
          name: 'Validate release version against main'
          command: |
            git checkout main
            echo "export MAIN_RELEASE_VERSION="$(node -pe "require('<< parameters.package-json-path >>').version")"" >> $BASH_ENV
            source $BASH_ENV
            echo "MAIN_RELEASE_VERSION is: ${MAIN_RELEASE_VERSION}"
            LOWER_VERSION="`echo -e "${MAIN_RELEASE_VERSION}\n${RELEASE_VERSION}" | sort -V | cut --delimiter $'\n' --fields 1`"
            echo "Lower version was: ${LOWER_VERSION}"
            if [ ${LOWER_VERSION} != ${MAIN_RELEASE_VERSION} ]
            then
              echo "The release branch is older than main. We do not want to rebase off of an old branch. Exiting."
              exit 1;
            fi

  package-extensions:
    steps:
      - run:
          name: 'Packaging extensions'
          command: npm run vscode:package

  prepare-gus-environment-variables:
    parameters:
      package-json-path:
        type: string
        default: './packages/salesforcedx-vscode/package.json'
      release-tag-name:
        type: string
        default: 'offcore.tooling'
    steps:
      - run:
          name: 'Prepare environment variables for GUS Change Case Management'
          command: |
            export GUS_BUILD="$(node -pe "require('<< parameters.package-json-path >>').version")"
            echo "export SF_CHANGE_CASE_SCHEDULE_BUILD=<< parameters.release-tag-name >>.$GUS_BUILD" >> $BASH_ENV
            source $BASH_ENV

  prepare-release-environment-variables:
    parameters:
      package-json-path:
        type: string
        default: './packages/salesforcedx-vscode/package.json'
    steps:
      - run:
          name: 'Prepare release branch environment variable'
          command: |
            echo "export RELEASE_VERSION="$(node -pe "require('<< parameters.package-json-path >>').version")"" >> $BASH_ENV
            source $BASH_ENV
            echo "RELEASE_VERSION is: ${RELEASE_VERSION}"

  restore_dependency_cache:
    # This logic cannot be done within the node orb currently. This is due to the fact that we use
    # the package.json instead of the package-lock.json for our checksum.
    parameters:
      base-cache-path:
        type: string
        default: << pipeline.parameters.cache-version >>
    steps:
      - restore_cache:
          keys:
            - << parameters.base-cache-path >>{{ checksum "package.json" }}

  save_dependency_cache:
    parameters:
      base-cache-path:
        type: string
        default: << pipeline.parameters.cache-version >>
      path-to-save:
        type: string
        default: 'node_modules'
    steps:
      - save_cache:
          key: << parameters.base-cache-path >>{{ checksum "package.json" }}
          paths:
            - << parameters.path-to-save >>

  ssh-config:
    steps:
      - add_ssh_keys:
          fingerprints:
            - << pipeline.parameters.fingerprint >>

  stage-and-store-artifacts:
    parameters:
      location:
        type: string
        default: 'extensions'
    steps:
      - run:
          name: 'Staging artifacts'
          command: |
            mkdir << parameters.location >>
            find packages -name "*.vsix" -type f -exec cp {} ./<< parameters.location >> \;
      - store_artifacts:
          path: ./<< parameters.location >>

  store-crash-logs:
    parameters:
      location:
        type: string
        default: 'vscode-crash-logs'
    steps:
      - store_artifacts:
          path: ./<< parameters.location >>

  updating-sha-for-publish:
    steps:
      - run:
          name: 'Generating the SHA256 and appending to the file.'
          command: npm run vscode:sha256
      - run:
          name: 'Concatenating the contents to the proper SHA256.md'
          command: scripts/concatenate-sha256.js
      - run:
          name: 'Removing the temp SHA256 file.'
          command: rm ./SHA256
      - run:
          name: 'Adding the SHA256 to git.'
          command: |
            git add SHA256.md
            git commit -m "chore: updated SHA256 v${RELEASE_VERSION}"

executors:
  default-executor:
    parameters:
      # We are unable to use the recommended cimg docker images since they use the root path instead of home
      image:
        type: string
        default: circleci/node:<< pipeline.parameters.node-version >>
      working-dir:
        type: string
        default: ~/cli
    docker:
      - image: << parameters.image >>
    working_directory: << parameters.working-dir >>

jobs:
  build-all:
    description: 'Build artifacts in a non-Windows environment'
    executor:
      name: default-executor
      working-dir: ~/project
    environment:
      - SFDX_URL_LINUX: https://developer.salesforce.com/media/salesforce-cli/sfdx-linux-amd64.tar.xz
      - SFDX_AUTOUPDATE_DISABLE: true
      - SFDX_USE_GENERIC_UNIX_KEYCHAIN: true
      - SFDX_DOMAIN_RETRY: << pipeline.parameters.domain-retry >>
    steps:
      - build-artifacts

  unit-tests:
    description: 'Run tests on Windows'
    executor: win/default
    environment:
      - SFDX_AUTOUPDATE_DISABLE: true
      - SFDX_DOMAIN_RETRY: << pipeline.parameters.domain-retry >>
      - NODE_VERSION: << pipeline.parameters.node-version >>
    steps:
      - build-win
      - run:
          name: 'Running unit tests'
          shell: cmd.exe
          command: npm run test:unit
      - run:
          name: 'Aggregate test results'
          shell: bash.exe
          command: |
            set -e
            npm run aggregateJUnit -- -t unit
            junit-merge -d junit-aggregate -o junit-aggregate.xml
      - store_test_results:
          path: ./junit-aggregate/
      - run:
<<<<<<< HEAD
=======
          name: 'Generate code coverage'
          shell: bash.exe
          command: |
            codecov --disable=gcov
      - run:
>>>>>>> 19ba6b4d
          name: 'Check for Test Failures'
          shell: powershell.exe
          command: |
            [xml]$results = Get-Content junit-aggregate.xml
            $failure = $results.SelectSingleNode("//failure")
            if ($failure -ne $null) {
              Write-Host "Forcing build failure due to test failure(s) :'("
              $host.SetShouldExit(1)
            }

  soql-ui-tests:
    description: 'Run E2E SOQL UI Tests'
    executor: win/default
    environment:
      - SFDX_AUTOUPDATE_DISABLE: true
      - SFDX_DOMAIN_RETRY: << pipeline.parameters.domain-retry >>
      - NODE_VERSION: << pipeline.parameters.node-version >>
    steps:
      - build-win
      - run:
          name: 'Run SOQL UI Tests if Needed'
          shell: bash.exe
          command: npm run test:ui

  integration-tests:
    description: 'Run tests on Windows'
    executor: win/default
    environment:
      - SFDX_AUTOUPDATE_DISABLE: true
      - SFDX_DOMAIN_RETRY: << pipeline.parameters.domain-retry >>
      - NODE_VERSION: << pipeline.parameters.node-version >>
    steps:
      - build-win
      - run:
          name: 'Authenticate to the default DevHub'
          shell: bash.exe
          command: |
            echo $SFDX_CI_DEVHUB_JWTKEY | base64 --decode > devhub.key
            sfdx force:auth:jwt:grant --clientid ${SFDX_CI_DEVHUB_CLIENTID} --username ${SFDX_CI_DEVHUB_USERNAME} --jwtkeyfile devhub.key --setdefaultdevhubusername --setalias devhub
            rm devhub.key
      - run:
          name: 'Running integration tests'
          shell: cmd.exe
          command: npm run test:integration-tests-without-system-tests
      - run:
          name: 'Assert all tests ran and aggregate results'
          shell: bash.exe
          command: |
            set -e
            npm run aggregateJUnit -- -t integration vscode-integration
            junit-merge -d junit-aggregate -o junit-aggregate.xml
      - store_test_results:
          path: ./junit-aggregate/
      - store-crash-logs
      - run:
<<<<<<< HEAD
=======
          name: 'Generate code coverage'
          shell: bash.exe
          command: |
            codecov --disable=gcov
      - run:
>>>>>>> 19ba6b4d
          name: 'Check for Test Failures'
          shell: powershell.exe
          command: |
            [xml]$results = Get-Content junit-aggregate.xml
            $failure = $results.SelectSingleNode("//failure")
            if ($failure -ne $null) { 
              Write-Host "Forcing build failure due to test failure(s) :'("
              $host.SetShouldExit(1)
            }

  merge-release-branch:
    parameters:
      e:
        type: executor
    executor: << parameters.e >>
    steps:
      - slack/notify:
          channel: 'pdt_releases'
          color: '#FFDEAD'
          message: 'Merging release branch into main'
      - ssh-config
      - checkout
      - gh-config
      - prepare-release-environment-variables
      - merge-validation
      - run:
          name: 'Rebasing main off of release branch'
          command: |
            echo "Rebasing main off of release branch ${RELEASE_VERSION}"
            git checkout main
            git rebase -Xtheirs release/v${RELEASE_VERSION}
            git push
      - slack/notify:
          channel: 'pdt_releases'
          color: '#d8bfd8'
          message: 'Main should now be rebased off of the release branch ${RELEASE_VERSION}'
      - slack/status:
          channel: 'pdt_releases'
          fail_only: true

  publish:
    parameters:
      e:
        type: executor
    executor: << parameters.e >>
    steps:
      - slack/notify:
          channel: 'pdt_releases'
          color: '#FFDEAD'
          message: 'Starting publish for VSCode Extensions'
      - ssh-config
      - checkout
      - prepare-release-environment-variables
      - prepare-gus-environment-variables
      - restore_dependency_cache
      - gh-config
      - run:
          name: 'Setup gus case management'
          command: |
            sudo npm install -g @salesforce/change-case-management@latest
      - release-management/change-case-create
      - install
      - compile
      - package-extensions
      - updating-sha-for-publish
      - stage-and-store-artifacts
      - run:
          name: 'Publishing to the VS Code Marketplace.'
          command: npm run vscode:publish
      - run:
          name: 'Create git tag (e.g. v48.1.0) & push changes back to main branch'
          command: |
            git tag v${RELEASE_VERSION}
            git push origin v${RELEASE_VERSION}
            git push origin main
      - slack/notify:
          channel: 'pdt_releases'
          color: '#9bcd9b'
          message: 'VSCode Extensions v${RELEASE_VERSION} have been published to the marketplace'
      - slack/notify:
          channel: 'pdt_releases'
          color: '#FFDEAD'
          message: 'VSCode Extensions v${RELEASE_VERSION} Post Publish - Starting merge of main into develop'
      - run:
          name: 'Merge changes from main back into develop'
          command: |
            git checkout develop
            git pull
            git merge main --commit --no-edit
            git push origin develop
      - slack/notify:
          channel: 'pdt_releases'
          color: '#9bcd9b'
          message: 'VSCode Extensions v${RELEASE_VERSION} Post Publish - Succeeded'
      - slack/status:
          channel: 'pdt_releases'
          fail_only: true
      - run:
          when: on_fail
          name: Close CTC case as Not Implemented
          command: |
            if [ -z "${SF_CHANGE_CASE_SFDX_AUTH_URL}" ] || [ -z "${SF_CHANGE_CASE_TEMPLATE_ID}" ] || [ -z "${SF_CHANGE_CASE_SCHEDULE_BUILD}" ]; then
                echo "Environment not configured for CTC"
            else
                sfchangecase close --location "https://github.com/$CIRCLE_PROJECT_USERNAME/$CIRCLE_PROJECT_REPONAME" --status "Not Implemented"
            fi
      - run:
          when: on_success
          name: All Good! Close CTC case/implementations
          command: |
            if [ -z "${SF_CHANGE_CASE_SFDX_AUTH_URL}" ] || [ -z "${SF_CHANGE_CASE_TEMPLATE_ID}" ] || [ -z "${SF_CHANGE_CASE_SCHEDULE_BUILD}" ]; then
                echo "Environment not configured for CTC"
            else
                sfchangecase close --location "https://github.com/$CIRCLE_PROJECT_USERNAME/$CIRCLE_PROJECT_REPONAME"
            fi

  create-release-branch:
    parameters:
      e:
        type: executor
    executor: << parameters.e >>
    steps:
      - slack/notify:
          channel: 'pdt_releases'
          color: '#FFDEAD'
          message: 'Starting creation of release branch for VSCode Extensions'
      - ssh-config
      - checkout
      - restore_dependency_cache
      - gh-config
      - install
      - run:
          name: Install Lerna
          command: sudo npm install -g lerna@<< pipeline.parameters.lerna-version >>
      - run:
          name: Create release branch
          command: |
            git branch
            scripts/create-release-branch.js -r << pipeline.parameters.publish-type >>
      - slack/notify:
          channel: 'pdt_releases'
          color: '#d8bfd8'
          message: 'VSCode Extensions release branch has been cut'
      - slack/status:
          channel: 'pdt_releases'
          fail_only: true

workflows:
  version: 2.1

  # run a build and a windows test on every commit
  commit-workflow:
    when:
      and:
        - not: << pipeline.parameters.create-release >>
        - not: << pipeline.parameters.publish >>
        - not: << pipeline.parameters.pre-publish >>
    jobs:
      - build-all
      - unit-tests
      - integration-tests

  pre-publish-workflow:
    when: << pipeline.parameters.pre-publish >>
    jobs:
      - slack/approval-notification:
          message: Pending Approval for merge of release branch into main
          channel: 'pdt_releases'
          color: '#0E1111'
      - hold: # Requires manual approval in Circle Ci
          type: approval
      - merge-release-branch:
          e: default-executor
          context: pdt-publish-restricted-context
          requires:
            - hold
          filters:
            branches:
              only:
                - /^release/v.*/

  publish-workflow:
    when: << pipeline.parameters.publish >>
    jobs:
      - slack/approval-notification:
          message: Pending Approval for Publish
          channel: 'pdt_releases'
          color: '#0E1111'
      - build-all
      - unit-tests
      - integration-tests
      - hold: # Requires manual approval in Circle Ci
          type: approval
      - publish:
          e: default-executor
          context: pdt-publish-restricted-context
          requires:
            - build-all
            - unit-tests
            - integration-tests
            - hold
          filters:
            branches:
              only:
                - main

  create-release-branch-workflow:
    when: << pipeline.parameters.create-release >>
    jobs:
      - slack/approval-notification:
          message: Pending Approval for Creation of Release Branch
          channel: 'pdt_releases'
          color: '#0E1111'
      - hold: # Requires manual approval in Circle Ci
          type: approval
      - create-release-branch:
          e: default-executor
          context: pdt-publish-restricted-context
          requires:
            - hold
          filters:
            branches:
              only:
                - develop

  # run a build/test every mid-night
  scheduled-workflow:
    triggers:
      - schedule:
          cron: '0 0 * * *'
          filters:
            branches:
              only:
                - develop
                - main
    jobs:
      - build-all
      - unit-tests
      - integration-tests
      - soql-ui-tests

  cut-release:
    triggers:
      - schedule:
          cron: '0 4 * * 2'
          filters:
            branches:
              only:
                - develop
    jobs:
      - create-release-branch:
          e: default-executor<|MERGE_RESOLUTION|>--- conflicted
+++ resolved
@@ -11,11 +11,7 @@
 
 orbs:
   win: circleci/windows@2.4.0
-<<<<<<< HEAD
-  # sfchangecase: salesforce/change-case-management@3
-=======
   release-management: salesforce/npm-release-management@4
->>>>>>> 19ba6b4d
   slack: circleci/slack@3.4.2
 
 parameters:
@@ -323,14 +319,6 @@
       - store_test_results:
           path: ./junit-aggregate/
       - run:
-<<<<<<< HEAD
-=======
-          name: 'Generate code coverage'
-          shell: bash.exe
-          command: |
-            codecov --disable=gcov
-      - run:
->>>>>>> 19ba6b4d
           name: 'Check for Test Failures'
           shell: powershell.exe
           command: |
@@ -386,14 +374,6 @@
           path: ./junit-aggregate/
       - store-crash-logs
       - run:
-<<<<<<< HEAD
-=======
-          name: 'Generate code coverage'
-          shell: bash.exe
-          command: |
-            codecov --disable=gcov
-      - run:
->>>>>>> 19ba6b4d
           name: 'Check for Test Failures'
           shell: powershell.exe
           command: |

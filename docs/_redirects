# Permanent Redirects
/tools/vscode/articles/frameworks/aura                          /tools/vscode/en/aura                                     301
/tools/vscode/articles/frameworks/lwc                           /tools/vscode/en/lwc                                      301
/tools/vscode/articles/frameworks/visualforce                   /tools/vscode/en/visualforce                              301
/tools/vscode/articles/getting-started/prettier                 /tools/vscode/articles/user-guide/prettier                301
/tools/vscode/articles/user-guide/org-development-model         /tools/vscode/articles/user-guide/development-models      301
/tools/vscode/articles/user-guide/package-development-model     /tools/vscode/articles/user-guide/development-models      301
/tools/vscode/articles/user-guide/cli-commands                  /tools/vscode/articles/user-guide/vscode-commands         301
/tools/vscode/articles/*                                        /tools/vscode/en/:splat                                   301   
/tools/vscode/articles-jp/*                                     /tools/vscode/ja/:splat                                   301
/tools/vscode/jp/*                                              /tools/vscode/ja/:splat                                   301

# Temporary Redirects for convenience
/tools/vscode/en/                               /tools/vscode/                          302
/tools/vscode/en/aura                           /tools/vscode/en/aura/writing           302
/tools/vscode/jp/aura                           /tools/vscode/ja/aura/writing           302
/tools/vscode/en/lwc                            /tools/vscode/en/lwc/writing            302
/tools/vscode/jp/lwc                            /tools/vscode/ja/lwc/writing            302
/tools/vscode/en/visualforce                    /tools/vscode/en/visualforce/writing    302
/tools/vscode/jp/visualforce                    /tools/vscode/jp/visualforce/writing    302
<<<<<<< HEAD
/tools/vscode/en/lwc/write-lwc                  /tools/vscode/en/lwc/writing            302
=======
/tools/vscode/en/lwc/write-lwc                  /tools/vscode/en/lwc/writing            302
/tools/vscode/en/aura/write-aura                /tools/vscode/en/aura/writing           302
>>>>>>> 24096779
<|MERGE_RESOLUTION|>--- conflicted
+++ resolved
@@ -18,9 +18,5 @@
 /tools/vscode/jp/lwc                            /tools/vscode/ja/lwc/writing            302
 /tools/vscode/en/visualforce                    /tools/vscode/en/visualforce/writing    302
 /tools/vscode/jp/visualforce                    /tools/vscode/jp/visualforce/writing    302
-<<<<<<< HEAD
 /tools/vscode/en/lwc/write-lwc                  /tools/vscode/en/lwc/writing            302
-=======
-/tools/vscode/en/lwc/write-lwc                  /tools/vscode/en/lwc/writing            302
-/tools/vscode/en/aura/write-aura                /tools/vscode/en/aura/writing           302
->>>>>>> 24096779
+/tools/vscode/en/aura/write-aura                /tools/vscode/en/aura/writing           302
{
  "name": "salesforcedx-vscode-apex-debugger",
  "displayName": "Apex Interactive Debugger",
  "description": "Provides debugging support for the Apex programming language",
  "qna": "https://github.com/forcedotcom/salesforcedx-vscode/issues",
  "bugs": {
    "url": "https://github.com/forcedotcom/salesforcedx-vscode/issues"
  },
  "repository": {
    "url": "https://github.com/forcedotcom/salesforcedx-vscode"
  },
  "icon": "images/VSCodeApexDebugger.png",
  "galleryBanner": {
    "color": "#ECECEC",
    "theme": "light"
  },
<<<<<<< HEAD
  "version": "44.11.0",
=======
  "version": "44.15.0",
>>>>>>> cacbb715
  "publisher": "salesforce",
  "license": "BSD-3-Clause",
  "engines": {
    "vscode": "^1.26.0"
  },
  "categories": ["Debuggers"],
  "dependencies": {
<<<<<<< HEAD
    "@salesforce/salesforcedx-apex-debugger": "44.11.0",
=======
    "@salesforce/salesforcedx-apex-debugger": "44.15.0",
>>>>>>> cacbb715
    "vscode-debugprotocol": "1.28.0",
    "vscode-extension-telemetry": "0.0.17"
  },
  "devDependencies": {
    "@types/chai": "^4.0.0",
    "@types/mocha": "2.2.38",
    "@types/node": "8.9.3",
    "@types/sinon": "^2.3.2",
    "chai": "^4.0.2",
    "cross-env": "^5.0.5",
    "mocha": "3.2.0",
    "sinon": "^2.3.6",
    "vscode": "1.1.17"
  },
  "extensionDependencies": [
    "salesforce.salesforcedx-vscode-apex",
    "salesforce.salesforcedx-vscode-core"
  ],
  "scripts": {
    "vscode:prepublish": "npm prune --production",
    "vscode:package": "vsce package",
    "vscode:sha256": "node ../../scripts/generate-sha256.js >> ../../SHA256",
    "vscode:publish": "node ../../scripts/publish-vsix.js",
    "compile": "tsc -p ./",
    "lint": "tslint --project .",
    "watch": "tsc -watch -p .",
    "clean":
      "shx rm -rf node_modules && shx rm -rf out && shx rm -rf coverage && shx rm -rf .nyc_output",
    "postinstall": "node ./node_modules/vscode/bin/install",
    "test": "node ../../scripts/run-test-with-top-level-extensions",
    "test:insiders":
      "cross-env CODE_VERSION=insiders node ../../scripts/run-test-with-top-level-extensions",
    "test:unit": "node ../../scripts/run-test-with-top-level-extensions"
  },
  "activationEvents": [
    "onDebugResolve:apex",
    "workspaceContains:sfdx-project.json"
  ],
  "main": "./out/src",
  "contributes": {
    "breakpoints": [
      {
        "language": "apex"
      }
    ],
    "configuration": {
      "type": "object",
      "title": "%configuration_title%",
      "properties": {
        "salesforcedx-vscode-apex-debugger.connectionTimeoutMs": {
          "type": "number",
          "default": 20000,
          "minimum": 500,
          "maximum": 120000,
          "description": "%connection_timeout_ms_description%"
        }
      }
    },
    "debuggers": [
      {
        "type": "apex",
        "label": "Apex Debugger",
        "program":
          "./node_modules/@salesforce/salesforcedx-apex-debugger/out/src/adapter/apexDebug.js",
        "runtime": "node",
        "languages": ["apex"],
        "configurationSnippets": [
          {
            "label": "%launch_snippet_label_text%",
            "description": "%launch_snippet_description_text%",
            "body": {
              "name": "%launch_snippet_name%",
              "type": "apex",
              "request": "launch",
              "userIdFilter": [],
              "requestTypeFilter": [],
              "entryPointFilter": "",
              "sfdxProject": "^\"\\${workspaceRoot}\""
            }
          }
        ],
        "configurationAttributes": {
          "launch": {
            "properties": {
              "required": ["sfdxProject"],
              "userIdFilter": {
                "type": "array",
                "description": "%user_id_filter_text%",
                "default": [],
                "items": {
                  "type": "string"
                }
              },
              "requestTypeFilter": {
                "type": "array",
                "description": "%request_type_filter_text%",
                "default": [],
                "items": {
                  "type": "string",
                  "enum": [
                    "BATCH_APEX",
                    "EXECUTE_ANONYMOUS",
                    "FUTURE",
                    "INBOUND_EMAIL_SERVICE",
                    "INVOCABLE_ACTION",
                    "LIGHTNING",
                    "QUEUEABLE",
                    "QUICK_ACTION",
                    "REMOTE_ACTION",
                    "REST",
                    "RUN_TESTS_ASYNCHRONOUS",
                    "RUN_TESTS_SYNCHRONOUS",
                    "RUN_TESTS_DEPLOY",
                    "SCHEDULED",
                    "SOAP",
                    "SYNCHRONOUS",
                    "VISUALFORCE"
                  ]
                }
              },
              "entryPointFilter": {
                "type": "string",
                "description": "%entry_point_filter_text%",
                "default": ""
              },
              "sfdxProject": {
                "type": "string",
                "description": "%sfdx_project_text%",
                "default": "${workspaceRoot}"
              },
              "trace": {
                "type": ["boolean", "string"],
                "description": "%trace_text%",
                "default": false
              },
              "connectType": {
                "type": "string",
                "description": "%connect_type_text%",
                "enum": ["DEFAULT", "ISV_DEBUGGER"]
              }
            }
          }
        }
      }
    ],
    "menus": {
      "commandPalette": [
        {
          "command": "sfdx.debug.exception.breakpoint"
        }
      ]
    },
    "commands": [
      {
        "command": "sfdx.debug.exception.breakpoint",
        "title": "%exception_breakpoint_command_text%"
      }
    ]
  }
}<|MERGE_RESOLUTION|>--- conflicted
+++ resolved
@@ -14,11 +14,7 @@
     "color": "#ECECEC",
     "theme": "light"
   },
-<<<<<<< HEAD
-  "version": "44.11.0",
-=======
   "version": "44.15.0",
->>>>>>> cacbb715
   "publisher": "salesforce",
   "license": "BSD-3-Clause",
   "engines": {
@@ -26,11 +22,7 @@
   },
   "categories": ["Debuggers"],
   "dependencies": {
-<<<<<<< HEAD
-    "@salesforce/salesforcedx-apex-debugger": "44.11.0",
-=======
     "@salesforce/salesforcedx-apex-debugger": "44.15.0",
->>>>>>> cacbb715
     "vscode-debugprotocol": "1.28.0",
     "vscode-extension-telemetry": "0.0.17"
   },

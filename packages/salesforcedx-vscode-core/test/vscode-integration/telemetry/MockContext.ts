/*
 * Copyright (c) 2018, salesforce.com, inc.
 * All rights reserved.
 * Licensed under the BSD 3-Clause license.
 * For full license text, see LICENSE.txt file in the repo root or https://opensource.org/licenses/BSD-3-Clause
 */
import * as path from 'path';
import {
  EnvironmentVariableCollection,
  EnvironmentVariableMutator,
  ExtensionContext,
  ExtensionMode,
  Memento,
  Uri
} from 'vscode';

class MockMemento implements Memento {
  private telemetryGS: boolean;
  private keys: string[] = [];
  private values: any[] = [];

  constructor(setTelemetryGlobalState: boolean) {
    this.telemetryGS = setTelemetryGlobalState;
  }

  private getIndex(key: string): number {
    return this.keys.findIndex( value => value === key);
  }

  public get<T>(key: string): T {
<<<<<<< HEAD
=======
    if (this.telemetryGS === true) {
      return true as any;
    }
>>>>>>> 6904a9a5
    const index = this.getIndex(key);
    return index !== -1 ? this.values[index] : undefined;
  }

  public update(key: string, value: any): Promise<void> {
    const index = this.getIndex(key);
    if (index !== -1) {
      this.values[index] = value;
    } else {
      this.keys.push(key);
      this.values.push(value);
    }
    return Promise.resolve();
  }
}

class MockEnvironmentVariableCollection
  implements EnvironmentVariableCollection {
  public persistent = true;
  public replace(variable: string, value: string): void {
    throw new Error('Method not implemented.');
  }
  public append(variable: string, value: string): void {
    throw new Error('Method not implemented.');
  }
  public prepend(variable: string, value: string): void {
    throw new Error('Method not implemented.');
  }
  public get(variable: string): EnvironmentVariableMutator | undefined {
    throw new Error('Method not implemented.');
  }
  public forEach(
    callback: (
      variable: string,
      mutator: EnvironmentVariableMutator,
      collection: EnvironmentVariableCollection
    ) => any,
    thisArg?: any
  ): void {
    throw new Error('Method not implemented.');
  }
  public delete(variable: string): void {
    throw new Error('Method not implemented.');
  }
  public clear(): void {
    throw new Error('Method not implemented.');
  }
}

export class MockContext implements ExtensionContext {
  constructor(mm: boolean) {
    this.globalState = new MockMemento(mm);
    this.workspaceState = new MockMemento(false);
  }
  public storageUri: Uri | undefined;
  public globalStorageUri = Uri.parse('file://globalStorage');
  public logUri = Uri.parse('file://logs');
  public extensionMode = ExtensionMode.Test;
  public extensionUri = Uri.parse('file://test');
  public environmentVariableCollection = new MockEnvironmentVariableCollection();
  public subscriptions: Array<{ dispose(): any }> = [];
  public workspaceState: Memento;
  public globalState: Memento;
  public extensionPath: string = 'myExtensionPath';
  public globalStoragePath = 'globalStatePath';
  public logPath = 'logPath';
  public asAbsolutePath(relativePath: string): string {
    return path.join('../../../package.json'); // this should point to the src/package.json
  }
  public storagePath: string = 'myStoragePath';
}<|MERGE_RESOLUTION|>--- conflicted
+++ resolved
@@ -28,12 +28,9 @@
   }
 
   public get<T>(key: string): T {
-<<<<<<< HEAD
-=======
     if (this.telemetryGS === true) {
       return true as any;
     }
->>>>>>> 6904a9a5
     const index = this.getIndex(key);
     return index !== -1 ? this.values[index] : undefined;
   }

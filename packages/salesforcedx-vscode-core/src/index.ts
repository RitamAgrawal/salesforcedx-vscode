--- conflicted
+++ resolved
@@ -396,14 +396,11 @@
     forceFunctionStopCmd,
     forceOrgCreateCmd,
     forceOrgOpenCmd,
-<<<<<<< HEAD
     forceOrgDeleteUsernameCmd,
     forceOrgListCleanCmd,
     forceSandboxCreateCmd,
-=======
     forceSandboxCreateCmd,
     forceSandboxCloneCmd,
->>>>>>> a7860bc2
     forceSourceDeleteCmd,
     forceSourceDeleteCurrentFileCmd,
     forceSourceDeployInManifestCmd,

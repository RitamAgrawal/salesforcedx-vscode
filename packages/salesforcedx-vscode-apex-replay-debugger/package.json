{
  "name": "salesforcedx-vscode-apex-replay-debugger",
  "displayName": "Apex Replay Debugger",
  "description": "Replay Apex execution from Apex Debug Log",
  "qna": "https://github.com/forcedotcom/salesforcedx-vscode/issues",
  "bugs": {
    "url": "https://github.com/forcedotcom/salesforcedx-vscode/issues"
  },
  "repository": {
    "url": "https://github.com/forcedotcom/salesforcedx-vscode"
  },
  "icon": "images/VSCodeApexReplayDebugger.png",
  "galleryBanner": {
    "color": "#ECECEC",
    "theme": "light"
  },
<<<<<<< HEAD
  "version": "44.11.0",
=======
  "version": "44.15.0",
>>>>>>> cacbb715
  "publisher": "salesforce",
  "license": "BSD-3-Clause",
  "engines": {
    "vscode": "^1.26.0"
  },
  "categories": ["Debuggers"],
  "dependencies": {
<<<<<<< HEAD
    "@salesforce/salesforcedx-apex-replay-debugger": "44.11.0",
=======
    "@salesforce/salesforcedx-apex-replay-debugger": "44.15.0",
>>>>>>> cacbb715
    "async-lock": "1.0.0",
    "path-exists": "3.0.0",
    "request-light": "0.2.1",
    "vscode-extension-telemetry": "0.0.17"
  },
  "devDependencies": {
    "@types/async-lock": "0.0.20",
    "@types/chai": "^4.0.0",
    "@types/mocha": "2.2.38",
    "@types/node": "8.9.3",
    "@types/path-exists": "^1.0.29",
    "@types/sinon": "^2.3.2",
    "chai": "^4.0.2",
    "cross-env": "^5.0.5",
    "mocha": "3.2.0",
    "sinon": "^2.3.6",
    "vscode": "1.1.17"
  },
  "extensionDependencies": [
    "salesforce.salesforcedx-vscode-apex",
    "salesforce.salesforcedx-vscode-core"
  ],
  "scripts": {
    "vscode:prepublish": "npm prune --production",
    "vscode:package": "vsce package",
    "vscode:sha256": "node ../../scripts/generate-sha256.js >> ../../SHA256",
    "vscode:publish": "node ../../scripts/publish-vsix.js",
    "compile": "tsc -p ./",
    "lint": "tslint --project .",
    "watch": "tsc -watch -p .",
    "clean":
      "shx rm -rf node_modules && shx rm -rf out && shx rm -rf coverage && shx rm -rf .nyc_output",
    "postinstall": "node ./node_modules/vscode/bin/install",
    "test": "node ../../scripts/run-test-with-top-level-extensions",
    "test:insiders":
      "cross-env CODE_VERSION=insiders node ../../scripts/run-test-with-top-level-extensions",
    "test:unit": "node ../../scripts/run-test-with-top-level-extensions"
  },
  "activationEvents": [
    "onDebugResolve:apex",
    "onCommand:extension.replay-debugger.getLogFileName",
    "workspaceContains:sfdx-project.json"
  ],
  "main": "./out/src",
  "contributes": {
    "breakpoints": [
      {
        "language": "apex"
      }
    ],
    "languages": [
      {
        "id": "apexlog",
        "aliases": ["ApexLog", "DebugLog"],
        "extensions": [".log"],
        "firstLine": "^\\d{2}.*APEX_CODE,FINEST;.*VISUALFORCE,(FINER|FINEST);.*"
      }
    ],
    "grammars": [
      {
        "language": "apexlog",
        "scopeName": "text.log",
        "path": "./syntaxes/apexlog.tmLanguage.json"
      }
    ],
    "menus": {
      "commandPalette": [
        {
          "command": "sfdx.create.checkpoints",
          "when": "sfdx:project_opened"
        },
        {
          "command": "sfdx.toggle.checkpoint",
          "when": "sfdx:project_opened && editorLangId == 'apex'"
        },
        {
          "command": "sfdx.launch.replay.debugger.logfile",
          "when": "sfdx:project_opened && editorLangId == 'apexlog'"
        },
        {
          "command": "sfdx.launch.replay.debugger.last.logfile",
          "when": "sfdx:project_opened && !inDebugMode"
        }
      ],
      "view/title": [
        {
          "command": "sfdx.create.checkpoints",
          "when": "view == sfdx.force.view.checkpoint && sfdx:project_opened",
          "group": "navigation"
        }
      ],
      "editor/context": [
        {
          "command": "sfdx.launch.replay.debugger.logfile",
          "when": "sfdx:project_opened && editorLangId == 'apexlog'"
        }
      ],
      "explorer/context": [
        {
          "command": "sfdx.launch.replay.debugger.logfile",
          "when":
            "sfdx:project_opened && resourceIsFile && resourceLangId == 'apexlog'"
        }
      ]
    },
    "commands": [
      {
        "command": "sfdx.toggle.checkpoint",
        "title": "%sfdx_toggle_checkpoint%"
      },
      {
        "command": "sfdx.create.checkpoints",
        "title": "%sfdx_update_checkpoints_in_org%",
        "icon": {
          "light": "images/light/cloud-upload.svg",
          "dark": "images/dark/cloud-upload.svg"
        },
        "when": "sfdx:project_opened"
      },
      {
        "command": "sfdx.launch.replay.debugger.logfile",
        "title": "%launch_from_log_file%"
      },
      {
        "command": "sfdx.launch.replay.debugger.last.logfile",
        "title": "%launch_from_last_log_file%"
      }
    ],
    "views": {
      "debug": [
        {
          "id": "sfdx.force.view.checkpoint",
          "name": "%view_checkpoints%",
          "when": "sfdx:project_opened"
        }
      ]
    },
    "debuggers": [
      {
        "type": "apex-replay",
        "label": "Apex Replay Debugger",
        "program":
          "./node_modules/@salesforce/salesforcedx-apex-replay-debugger/out/src/adapter/apexReplayDebug.js",
        "runtime": "node",
        "languages": ["apex"],
        "variables": {
          "AskForLogFileName": "extension.replay-debugger.getLogFileName"
        },
        "configurationSnippets": [
          {
            "label": "%launch_snippet_label_text%",
            "description": "%launch_snippet_description_text%",
            "body": {
              "name": "%launch_snippet_name%",
              "type": "apex-replay",
              "request": "launch",
              "logFile": "^\"\\${command:AskForLogFileName}\"",
              "stopOnEntry": true,
              "trace": true
            }
          }
        ],
        "configurationAttributes": {
          "launch": {
            "properties": {
              "required": ["logFile"],
              "logFile": {
                "type": "string",
                "description": "%logfile_text%",
                "default": "${command:AskForLogFileName}"
              },
              "stopOnEntry": {
                "type": "boolean",
                "description": "%stop_on_entry_text%",
                "default": true
              },
              "trace": {
                "type": ["boolean", "string"],
                "description": "%trace_text%",
                "default": false
              }
            }
          }
        }
      }
    ]
  }
}<|MERGE_RESOLUTION|>--- conflicted
+++ resolved
@@ -14,11 +14,7 @@
     "color": "#ECECEC",
     "theme": "light"
   },
-<<<<<<< HEAD
-  "version": "44.11.0",
-=======
   "version": "44.15.0",
->>>>>>> cacbb715
   "publisher": "salesforce",
   "license": "BSD-3-Clause",
   "engines": {
@@ -26,11 +22,7 @@
   },
   "categories": ["Debuggers"],
   "dependencies": {
-<<<<<<< HEAD
-    "@salesforce/salesforcedx-apex-replay-debugger": "44.11.0",
-=======
     "@salesforce/salesforcedx-apex-replay-debugger": "44.15.0",
->>>>>>> cacbb715
     "async-lock": "1.0.0",
     "path-exists": "3.0.0",
     "request-light": "0.2.1",

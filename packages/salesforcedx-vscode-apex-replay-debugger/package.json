{
  "name": "salesforcedx-vscode-apex-replay-debugger",
  "displayName": "Apex Replay Debugger",
  "description": "Replay Apex execution from Apex Debug Log",
  "qna": "https://github.com/forcedotcom/salesforcedx-vscode/issues",
  "bugs": {
    "url": "https://github.com/forcedotcom/salesforcedx-vscode/issues"
  },
  "repository": {
    "url": "https://github.com/forcedotcom/salesforcedx-vscode"
  },
  "icon": "images/VSCodeApexReplayDebugger.png",
  "galleryBanner": {
    "color": "#ECECEC",
    "theme": "light"
  },
  "version": "54.5.0",
  "publisher": "salesforce",
  "license": "BSD-3-Clause",
  "engines": {
    "vscode": "^1.49.3"
  },
  "categories": [
    "Debuggers"
  ],
  "dependencies": {
    "@salesforce/apex-node": "0.10.0",
    "@salesforce/core": "^2.35.0",
    "@salesforce/salesforcedx-apex-replay-debugger": "54.5.0",
    "@salesforce/salesforcedx-utils-vscode": "54.5.0",
    "async-lock": "1.0.0",
    "path-exists": "3.0.0",
    "request-light": "0.2.4",
    "vscode-extension-telemetry": "0.0.17"
  },
  "devDependencies": {
<<<<<<< HEAD
    "@salesforce/salesforcedx-test-utils-vscode": "54.4.1",
    "@salesforce/ts-sinon": "1.3.21",
=======
    "@salesforce/salesforcedx-test-utils-vscode": "54.5.0",
    "@salesforce/ts-sinon": "1.2.2",
>>>>>>> 3aa9fe1e
    "@types/async-lock": "0.0.20",
    "@types/chai": "^4.0.0",
    "@types/mkdirp": "0.5.2",
    "@types/mocha": "^5",
    "@types/node": "12.0.12",
    "@types/path-exists": "^1.0.29",
    "@types/sinon": "^2.3.2",
    "@types/vscode": "1.49.0",
    "chai": "^4.0.2",
    "cross-env": "5.2.0",
    "mocha": "^5",
    "sinon": "^7.3.1"
  },
  "extensionDependencies": [
    "salesforce.salesforcedx-vscode-apex",
    "salesforce.salesforcedx-vscode-core"
  ],
  "scripts": {
    "vscode:prepublish": "npm prune --production",
    "vscode:package": "vsce package",
    "vscode:sha256": "node ../../scripts/generate-sha256.js >> ../../SHA256",
    "vscode:publish": "node ../../scripts/publish-vsix.js",
    "compile": "tsc -p ./",
    "lint": "tslint --project .",
    "lint:fix": "npm run lint -- --fix",
    "watch": "tsc -watch -p .",
    "clean": "shx rm -rf node_modules && shx rm -rf out && shx rm -rf coverage && shx rm -rf .nyc_output",
    "test": "npm run test:vscode-integration",
    "test:vscode-integration": "node ../../scripts/run-vscode-integration-tests-with-top-level-extensions",
    "test:vscode-insiders-integration": "cross-env CODE_VERSION=insiders npm run test:vscode-integration"
  },
  "activationEvents": [
    "onDebugResolve:apex",
    "onCommand:extension.replay-debugger.getLogFileName",
    "workspaceContains:sfdx-project.json"
  ],
  "main": "./out/src",
  "contributes": {
    "breakpoints": [
      {
        "language": "apex"
      }
    ],
    "languages": [
      {
        "id": "apexlog",
        "aliases": [
          "ApexLog",
          "DebugLog"
        ],
        "extensions": [
          ".log"
        ],
        "firstLine": "^\\d{2}.*APEX_CODE,FINEST;.*VISUALFORCE,(FINER|FINEST);.*"
      }
    ],
    "grammars": [
      {
        "language": "apexlog",
        "scopeName": "text.log",
        "path": "./syntaxes/apexlog.tmLanguage.json"
      }
    ],
    "menus": {
      "commandPalette": [
        {
          "command": "sfdx.create.checkpoints",
          "when": "sfdx:project_opened"
        },
        {
          "command": "sfdx.toggle.checkpoint",
          "when": "sfdx:project_opened && editorLangId == 'apex'"
        },
        {
          "command": "sfdx.launch.replay.debugger.last.logfile",
          "when": "sfdx:project_opened && !inDebugMode"
        },
        {
          "command": "sfdx.force.test.view.debugTests",
          "when": "false"
        },
        {
          "command": "sfdx.force.test.view.debugSingleTest",
          "when": "false"
        }
      ],
      "view/title": [
        {
          "command": "sfdx.create.checkpoints",
          "when": "view == sfdx.force.view.checkpoint && sfdx:project_opened",
          "group": "navigation"
        }
      ],
      "view/item/context": [
        {
          "command": "sfdx.force.test.view.debugTests",
          "when": "view == sfdx.force.test.view && viewItem =~ /apexTestGroup/",
          "group": "inline"
        },
        {
          "command": "sfdx.force.test.view.debugSingleTest",
          "when": "view == sfdx.force.test.view && viewItem =~ /(apexTest)(_.*|\\b)/",
          "group": "inline"
        }
      ]
    },
    "commands": [
      {
        "command": "sfdx.toggle.checkpoint",
        "title": "%sfdx_toggle_checkpoint%"
      },
      {
        "command": "sfdx.create.checkpoints",
        "title": "%sfdx_update_checkpoints_in_org%",
        "icon": {
          "light": "images/light/cloud-upload.svg",
          "dark": "images/dark/cloud-upload.svg"
        },
        "when": "sfdx:project_opened"
      },
      {
        "command": "sfdx.launch.replay.debugger.last.logfile",
        "title": "%launch_from_last_log_file%"
      },
      {
        "command": "sfdx.force.test.view.debugTests",
        "title": "%run_tests_and_debug%",
        "icon": {
          "light": "resources/light/debug.svg",
          "dark": "resources/dark/debug.svg"
        }
      },
      {
        "command": "sfdx.force.test.view.debugSingleTest",
        "title": "%run_single_test_and_debug%",
        "icon": {
          "light": "resources/light/debug.svg",
          "dark": "resources/dark/debug.svg"
        }
      }
    ],
    "views": {
      "debug": [
        {
          "id": "sfdx.force.view.checkpoint",
          "name": "%view_checkpoints%",
          "when": "sfdx:project_opened"
        }
      ]
    },
    "debuggers": [
      {
        "type": "apex-replay",
        "label": "Apex Replay Debugger",
        "program": "./node_modules/@salesforce/salesforcedx-apex-replay-debugger/out/src/adapter/apexReplayDebug.js",
        "runtime": "node",
        "languages": [
          "apex"
        ],
        "variables": {
          "AskForLogFileName": "extension.replay-debugger.getLogFileName"
        },
        "configurationSnippets": [
          {
            "label": "%launch_snippet_label_text%",
            "description": "%launch_snippet_description_text%",
            "body": {
              "name": "%launch_snippet_name%",
              "type": "apex-replay",
              "request": "launch",
              "logFile": "^\"\\${command:AskForLogFileName}\"",
              "stopOnEntry": true,
              "trace": true
            }
          }
        ],
        "configurationAttributes": {
          "launch": {
            "properties": {
              "required": [
                "logFile"
              ],
              "logFile": {
                "type": "string",
                "description": "%logfile_text%",
                "default": "${command:AskForLogFileName}"
              },
              "stopOnEntry": {
                "type": "boolean",
                "description": "%stop_on_entry_text%",
                "default": true
              },
              "trace": {
                "type": [
                  "boolean",
                  "string"
                ],
                "description": "%trace_text%",
                "default": false
              }
            }
          }
        }
      }
    ]
  }
}<|MERGE_RESOLUTION|>--- conflicted
+++ resolved
@@ -34,13 +34,8 @@
     "vscode-extension-telemetry": "0.0.17"
   },
   "devDependencies": {
-<<<<<<< HEAD
-    "@salesforce/salesforcedx-test-utils-vscode": "54.4.1",
+    "@salesforce/salesforcedx-test-utils-vscode": "54.5.0",
     "@salesforce/ts-sinon": "1.3.21",
-=======
-    "@salesforce/salesforcedx-test-utils-vscode": "54.5.0",
-    "@salesforce/ts-sinon": "1.2.2",
->>>>>>> 3aa9fe1e
     "@types/async-lock": "0.0.20",
     "@types/chai": "^4.0.0",
     "@types/mkdirp": "0.5.2",

{
  "name": "salesforcedx-vscode-apex",
  "displayName": "Apex Code Editor for Visual Studio Code",
  "description": "Provides code-editing features for the Apex programming language",
  "qna": "https://github.com/forcedotcom/salesforcedx-vscode/issues",
  "bugs": {
    "url": "https://github.com/forcedotcom/salesforcedx-vscode/issues"
  },
  "repository": {
    "url": "https://github.com/forcedotcom/salesforcedx-vscode"
  },
  "icon": "images/VSCodeApex.png",
  "galleryBanner": {
    "color": "#ECECEC",
    "theme": "light"
  },
  "version": "43.11.0",
  "publisher": "salesforce",
  "license": "BSD-3-Clause",
  "engines": {
    "vscode": "^1.23.0"
  },
  "categories": [
    "Languages"
  ],
  "devDependencies": {
    "@types/chai": "^4.0.0",
    "@types/mocha": "2.2.38",
    "@types/node": "^6.0.40",
    "@types/path-exists": "^1.0.29",
    "@types/shelljs": "^0.7.4",
    "@types/sinon": "^2.3.2",
    "chai": "^4.0.2",
    "cross-env": "^5.0.5",
    "mocha": "3.2.0",
    "nyc": "^11.0.2",
    "shelljs": "^0.7.8",
    "sinon": "^2.3.6",
    "typescript": "2.6.2",
    "vscode": "1.1.17",
    "vscode-extension-telemetry": "0.0.17"
  },
  "extensionDependencies": [
    "salesforce.salesforcedx-vscode-core"
  ],
  "scripts": {
    "vscode:prepublish": "npm prune --production",
    "vscode:package": "vsce package",
    "vscode:sha256": "node ../../scripts/generate-sha256.js >> ../../SHA256",
    "vscode:publish": "node ../../scripts/publish-vsix.js",
    "compile": "tsc -p ./",
    "lint": "tslint --project .",
    "watch": "tsc -watch -p .",
    "clean": "shx rm -rf node_modules && cd out && node ../../../scripts/clean-all-but-jar.js && shx rm -rf coverage && shx rm -rf .nyc_output",
    "postinstall": "node ./node_modules/vscode/bin/install",
    "test": "node ../../scripts/run-test-with-top-level-extensions",
    "test:unit": "node ../../scripts/run-test-with-top-level-extensions"
  },
  "activationEvents": [
    "workspaceContains:sfdx-project.json"
  ],
  "main": "./out/src",
  "contributes": {
    "viewsContainers": {
      "activitybar": [
        {
          "id": "test",
          "title": "%test_view_container_title%",
          "icon": "media/dep.svg"
        }
      ]
    },
    "views": {
      "test": [
        {
          "id": "sfdx.force.test.view",
          "name": "%test_view_name%"
        }
      ]
    },
    "menus": {
      "view/title": [
        {
          "command": "sfdx.force.test.view.run",
          "when": "view == sfdx.force.test.view",
          "group": "navigation"
        },
        {
          "command": "sfdx.force.test.view.refresh",
          "when": "view == sfdx.force.test.view",
          "group": "navigation"
<<<<<<< HEAD
        },
        {
          "command": "sfdx.force.test.view.failed.run",
          "when": "view == sfdx.force.test.view",
          "group": "navigation"
=======
>>>>>>> b3370cfb
        }
      ],
      "view/item/context": [
        {
          "command": "sfdx.force.test.view.showError",
          "when": "view == sfdx.force.test.view"
        },
        {
          "command": "sfdx.force.test.view.runSingleTest",
          "when": "view == sfdx.force.test.view",
          "group": "inline"
        }
      ]
    },
    "commands": [
      {
        "command": "sfdx.force.test.view.run",
        "title": "%run_tests_title%",
        "icon": {
          "light": "resources/light/play-button.svg",
          "dark": "resources/dark/play-button.svg"
        }
      },
      {
<<<<<<< HEAD
        "command": "sfdx.force.test.view.failed.run",
        "title": "%run_failed_tests_title%",
        "icon": {
          "light": "resources/light/play-button-failed.png",
          "dark": "resources/dark/play-button-failed.png"
        }
      },
      {
=======
>>>>>>> b3370cfb
        "command": "sfdx.force.test.view.refresh",
        "title": "%refresh_test_title%",
        "icon": {
          "light": "resources/light/refresh.svg",
          "dark": "resources/dark/refresh.svg"
        }
      },
      {
        "command": "sfdx.force.test.view.showError",
        "title": "%show_error_title%",
        "icon": {
          "light": "resources/light/document/notRun.svg",
          "dark": "resources/dark/document/notRun.svg"
        }
      },
      {
        "command": "sfdx.force.test.view.runSingleTest",
        "title": "%run_single_test_title%",
        "icon": {
          "light": "resources/light/play-side.svg",
          "dark": "resources/dark/play-side.svg"
        }
      }
    ],
    "configuration": {
      "type": "object",
      "title": "%configuration_title%",
      "properties": {
        "salesforcedx-vscode-apex.java.home": {
          "type": [
            "string",
            "null"
          ],
          "default": null,
          "description": "%java_home_description%"
        }
      }
    },
    "languages": [
      {
        "id": "apex",
        "aliases": [
          "Apex",
          "apex"
        ],
        "extensions": [
          ".cls",
          ".trigger",
          ".apex"
        ],
        "configuration": "./syntaxes/apex.configuration.json"
      }
    ],
    "grammars": [
      {
        "language": "apex",
        "scopeName": "source.apex",
        "path": "./node_modules/@salesforce/apex-tmlanguage/grammars/apex.tmLanguage"
      }
    ],
    "snippets": [
      {
        "language": "apex",
        "path": "./snippets/apex.json"
      }
    ]
  },
  "dependencies": {
    "@salesforce/apex-tmlanguage": "1.1.0",
    "@salesforce/salesforcedx-utils-vscode": "43.11.0",
    "expand-home-dir": "0.0.3",
    "find-java-home": "0.2.0",
    "path-exists": "3.0.0",
    "vscode-extension-telemetry": "0.0.17",
    "vscode-languageclient": "3.5.1"
  }
}<|MERGE_RESOLUTION|>--- conflicted
+++ resolved
@@ -89,14 +89,11 @@
           "command": "sfdx.force.test.view.refresh",
           "when": "view == sfdx.force.test.view",
           "group": "navigation"
-<<<<<<< HEAD
         },
         {
           "command": "sfdx.force.test.view.failed.run",
           "when": "view == sfdx.force.test.view",
           "group": "navigation"
-=======
->>>>>>> b3370cfb
         }
       ],
       "view/item/context": [
@@ -121,7 +118,6 @@
         }
       },
       {
-<<<<<<< HEAD
         "command": "sfdx.force.test.view.failed.run",
         "title": "%run_failed_tests_title%",
         "icon": {
@@ -130,8 +126,6 @@
         }
       },
       {
-=======
->>>>>>> b3370cfb
         "command": "sfdx.force.test.view.refresh",
         "title": "%refresh_test_title%",
         "icon": {

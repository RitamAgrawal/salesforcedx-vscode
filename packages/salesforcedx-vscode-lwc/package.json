{
  "name": "salesforcedx-vscode-lwc",
  "displayName": "Lightning Web Components",
  "description": "Provides code-editing features for Lightning Web Components",
  "qna": "https://github.com/forcedotcom/salesforcedx-vscode/issues",
  "bugs": {
    "url": "https://github.com/forcedotcom/salesforcedx-vscode/issues"
  },
  "repository": {
    "url": "https://github.com/forcedotcom/salesforcedx-vscode"
  },
  "icon": "images/VSCodeLWC.png",
  "galleryBanner": {
    "color": "#ECECEC",
    "theme": "light"
  },
  "version": "47.4.0",
  "publisher": "salesforce",
  "license": "BSD-3-Clause",
  "engines": {
    "vscode": "^1.32.0"
  },
  "categories": [
    "Programming Languages"
  ],
  "dependencies": {
    "@salesforce/eslint-config-lwc": "0.3.0",
    "@salesforce/salesforcedx-utils-vscode": "47.4.0",
    "ajv": "^6.1.1",
    "eslint": "5.0.0",
    "jest-editor-support": "^26.0.0-beta",
    "jest-regex-util": "^24.9.0",
    "lightning-lsp-common": "2.2.2",
    "lwc-language-server": "2.2.2",
    "rxjs": "^5.4.1",
    "strip-ansi": "^5.2.0",
    "uuid": "^3.3.3",
    "vscode-extension-telemetry": "0.0.17",
    "vscode-languageclient": "^3.5.1",
    "which": "^1.3.1"
  },
  "devDependencies": {
    "@salesforce/salesforcedx-test-utils-vscode": "47.4.0",
    "@types/chai": "^4.0.0",
    "@types/mocha": "2.2.38",
    "@types/node": "8.9.3",
    "@types/sinon": "^2.3.2",
    "@types/uuid": "^3.4.5",
    "@types/which": "^1.3.1",
    "chai": "^4.0.2",
    "cross-env": "5.2.0",
    "mocha": "3.2.0",
    "mocha-junit-reporter": "^1.13.0",
    "mocha-multi-reporters": "^1.1.4",
    "nyc": "^13",
    "sinon": "^2.3.6",
    "typescript": "3.1.6",
    "vscode": "1.1.17",
    "vscode-uri": "^1.0.8"
  },
  "extensionDependencies": [
    "dbaeumer.vscode-eslint",
    "salesforce.salesforcedx-vscode-core"
  ],
  "scripts": {
    "vscode:prepublish": "npm prune --production",
    "vscode:package": "vsce package",
    "vscode:sha256": "node ../../scripts/generate-sha256.js >> ../../SHA256",
    "vscode:publish": "node ../../scripts/publish-vsix.js",
    "compile": "tsc -p ./",
    "lint": "tslint --project .",
    "watch": "tsc -watch -p .",
    "clean": "shx rm -rf node_modules && shx rm -rf out && shx rm -rf coverage && shx rm -rf .nyc_output",
    "postinstall": "node ./node_modules/vscode/bin/install",
    "test": "npm run test:unit && npm run test:vscode-integration",
    "test:unit": "./node_modules/.bin/cross-env VSCODE_NLS_CONFIG={} ./node_modules/.bin/nyc ./node_modules/.bin/_mocha --recursive out/test/unit --reporter mocha-multi-reporters --reporter-options configFile=../../config/mochaUnitTestsConfig.json",
    "test:vscode-integration": "node ../../scripts/install-vsix-dependencies dbaeumer.vscode-eslint && node ../../scripts/run-vscode-integration-tests-with-top-level-extensions",
    "test:vscode-insiders-integration": "cross-env CODE_VERSION=insiders npm run test:vscode-integration"
  },
  "activationEvents": [
    "onLanguage:html",
    "onLanguage:javascript",
    "workspaceContains:sfdx-project.json",
    "workspaceContains:**/workspace-user.xml",
    "onView:salesforce-lightning-explorer",
    "onCommand:sfdx.force.lightning.lwc.start"
  ],
  "main": "./out/src",
  "contributes": {
    "snippets": [
      {
        "language": "javascript",
        "path": "./snippets/lwc.json"
      }
    ],
<<<<<<< HEAD
    "views": {
      "test": [
        {
          "id": "sfdx.force.lightning.lwc.test.view",
          "name": "%force_lightning_lwc_test_view_name%",
          "when": "sfdx:project_opened"
        }
      ]
    },
    "menus": {
      "editor/context": [
        {
          "command": "sfdx.force.lightning.lwc.preview",
          "when": "sfdx:project_opened && resource =~ /.*/lwc/[^/]+(/[^/]+\\.(html|css|js|xml))?$/"
        }
      ],
      "editor/title": [
        {
          "command": "sfdx.force.lightning.lwc.test.editorTitle.run",
          "when": "sfdx:lwc_jest_file_focused",
          "group": "navigation"
        },
        {
          "command": "sfdx.force.lightning.lwc.test.editorTitle.debug",
          "when": "sfdx:lwc_jest_file_focused",
          "group": "navigation"
        },
        {
          "command": "sfdx.force.lightning.lwc.test.editorTitle.startWatching",
          "when": "sfdx:lwc_jest_file_focused && !sfdx:lwc_jest_is_watching_focused_file",
          "group": "navigation"
        },
        {
          "command": "sfdx.force.lightning.lwc.test.editorTitle.stopWatching",
          "when": "sfdx:lwc_jest_file_focused && sfdx:lwc_jest_is_watching_focused_file",
          "group": "navigation"
        }
      ],
      "view/title": [
        {
          "command": "sfdx.force.lightning.lwc.test.runAllTests",
          "when": "view == sfdx.force.lightning.lwc.test.view",
          "group": "navigation"
        },
        {
          "command": "sfdx.force.lightning.lwc.test.refreshTestExplorer",
          "when": "view == sfdx.force.lightning.lwc.test.view",
          "group": "navigation"
        }
      ],
      "view/item/context": [
        {
          "command": "sfdx.force.lightning.lwc.test.case.run",
          "title": "%force_lightning_lwc_test_case_run_text%",
          "when": "view == sfdx.force.lightning.lwc.test.view && viewItem =~ /(lwcTest)(_.*|\\b)/",
          "group": "inline"
        },
        {
          "command": "sfdx.force.lightning.lwc.test.case.debug",
          "title": "%force_lightning_lwc_test_case_run_text%",
          "when": "view == sfdx.force.lightning.lwc.test.view && viewItem =~ /(lwcTest)(_.*|\\b)/",
          "group": "inline"
        },
        {
          "command": "sfdx.force.lightning.lwc.test.file.run",
          "title": "%force_lightning_lwc_test_file_run_text%",
          "when": "view == sfdx.force.lightning.lwc.test.view && viewItem =~ /(lwcTestGroup)(_.*|\\b)/",
          "group": "inline"
        },
        {
          "command": "sfdx.force.lightning.lwc.test.file.debug",
          "title": "%force_lightning_lwc_test_file_run_text%",
          "when": "view == sfdx.force.lightning.lwc.test.view && viewItem =~ /(lwcTestGroup)(_.*|\\b)/",
          "group": "inline"
        }
      ],
      "explorer/context": [
        {
          "command": "sfdx.force.lightning.lwc.preview",
          "when": "sfdx:project_opened && resource =~ /.*/lwc/[^/]+(/[^/]+\\.(html|css|js|xml))?$/"
        }
      ],
      "commandPalette": [
        {
          "command": "sfdx.force.lightning.lwc.start",
          "when": "sfdx:project_opened"
        },
        {
          "command": "sfdx.force.lightning.lwc.stop",
          "when": "sfdx:project_opened"
        },
        {
          "command": "sfdx.force.lightning.lwc.open",
          "when": "sfdx:project_opened"
        },
        {
          "command": "sfdx.force.lightning.lwc.test.file.run",
          "when": "false"
        },
        {
          "command": "sfdx.force.lightning.lwc.test.file.debug",
          "when": "false"
        },
        {
          "command": "sfdx.force.lightning.lwc.test.case.run",
          "when": "false"
        },
        {
          "command": "sfdx.force.lightning.lwc.test.case.debug",
          "when": "false"
        },
        {
          "command": "sfdx.force.lightning.lwc.test.navigateToTest",
          "when": "false"
        },
        {
          "command": "sfdx.force.lightning.lwc.test.runAllTests",
          "when": "sfdx:project_opened"
        },
        {
          "command": "sfdx.force.lightning.lwc.test.refreshTestExplorer",
          "when": "sfdx:project_opened"
        },
        {
          "command": "sfdx.force.lightning.lwc.test.editorTitle.run",
          "when": "sfdx:lwc_jest_file_focused"
        },
        {
          "command": "sfdx.force.lightning.lwc.test.editorTitle.debug",
          "when": "sfdx:lwc_jest_file_focused"
        },
        {
          "command": "sfdx.force.lightning.lwc.test.editorTitle.startWatching",
          "when": "sfdx:lwc_jest_file_focused"
        },
        {
          "command": "sfdx.force.lightning.lwc.test.editorTitle.stopWatching",
          "when": "sfdx:lwc_jest_file_focused"
        }
      ]
    },
    "commands": [
      {
        "command": "sfdx.force.lightning.lwc.start",
        "title": "%force_lightning_lwc_start_text%"
      },
      {
        "command": "sfdx.force.lightning.lwc.stop",
        "title": "%force_lightning_lwc_stop_text%"
      },
      {
        "command": "sfdx.force.lightning.lwc.open",
        "title": "%force_lightning_lwc_open_text%"
      },
      {
        "command": "sfdx.force.lightning.lwc.preview",
        "title": "%force_lightning_lwc_preview_text%"
      },
      {
        "command": "sfdx.force.lightning.lwc.test.runAllTests",
        "title": "%force_lightning_lwc_test_run_all_tests_text%",
        "icon": {
          "light": "resources/light/play-button.svg",
          "dark": "resources/dark/play-button.svg"
        }
      },
      {
        "command": "sfdx.force.lightning.lwc.test.refreshTestExplorer",
        "title": "%force_lightning_lwc_test_refresh_test_explorer_text%",
        "icon": {
          "light": "resources/light/refresh.svg",
          "dark": "resources/dark/refresh.svg"
        }
      },
      {
        "command": "sfdx.force.lightning.lwc.test.navigateToTest",
        "title": "%force_lightning_lwc_test_navigate_to_test%"
      },
      {
        "command": "sfdx.force.lightning.lwc.test.file.run",
        "title": "%force_lightning_lwc_test_file_run_text%",
        "icon": {
          "light": "resources/light/play-button.svg",
          "dark": "resources/dark/play-button.svg"
        }
      },
      {
        "command": "sfdx.force.lightning.lwc.test.file.debug",
        "title": "%force_lightning_lwc_test_file_debug_text%",
        "icon": {
          "light": "resources/light/debug.svg",
          "dark": "resources/dark/debug.svg"
        }
      },
      {
        "command": "sfdx.force.lightning.lwc.test.case.run",
        "title": "%force_lightning_lwc_test_case_run_text%",
        "icon": {
          "light": "resources/light/play-button.svg",
          "dark": "resources/dark/play-button.svg"
        }
      },
      {
        "command": "sfdx.force.lightning.lwc.test.case.debug",
        "title": "%force_lightning_lwc_test_case_debug_text%",
        "icon": {
          "light": "resources/light/debug.svg",
          "dark": "resources/dark/debug.svg"
        }
      },
      {
        "command": "sfdx.force.lightning.lwc.test.editorTitle.run",
        "title": "%force_lightning_lwc_test_run_current_file_text%",
        "icon": {
          "light": "resources/light/play-button.svg",
          "dark": "resources/dark/play-button.svg"
        }
      },
      {
        "command": "sfdx.force.lightning.lwc.test.editorTitle.debug",
        "title": "%force_lightning_lwc_test_debug_current_file_text%",
        "icon": {
          "light": "resources/light/debug.svg",
          "dark": "resources/dark/debug.svg"
        }
      },
      {
        "command": "sfdx.force.lightning.lwc.test.editorTitle.startWatching",
        "title": "%force_lightning_lwc_test_start_watching_text%",
        "icon": {
          "light": "resources/light/startWatching.svg",
          "dark": "resources/dark/startWatching.svg"
        }
      },
      {
        "command": "sfdx.force.lightning.lwc.test.editorTitle.stopWatching",
        "title": "%force_lightning_lwc_test_stop_watching_text%",
        "icon": {
          "light": "resources/light/stopWatching.svg",
          "dark": "resources/dark/stopWatching.svg"
        }
      }
    ]
=======
    "configuration": {
      "title": "LWC",
      "properties": {
        "salesforcedx-vscode-lwc.manageEslintNodepath": {
          "type": "string",
          "default": "",
          "enum": [
            "",
            "Yes",
            "No"
          ],
          "description": "Should the LWC extension manage your ESLint nodePath for LWC projects?"
        }
      }
    }
>>>>>>> 2ad496a4
  }
}<|MERGE_RESOLUTION|>--- conflicted
+++ resolved
@@ -93,7 +93,6 @@
         "path": "./snippets/lwc.json"
       }
     ],
-<<<<<<< HEAD
     "views": {
       "test": [
         {
@@ -336,8 +335,7 @@
           "dark": "resources/dark/stopWatching.svg"
         }
       }
-    ]
-=======
+    ],
     "configuration": {
       "title": "LWC",
       "properties": {
@@ -353,6 +351,5 @@
         }
       }
     }
->>>>>>> 2ad496a4
   }
 }